--- conflicted
+++ resolved
@@ -6,7 +6,6 @@
 
 ## [Unreleased]
 
-<<<<<<< HEAD
 ### Descriptor
 #### Added
 - Added ability to analyze a `PSBT` to check which and how many signatures are already available
@@ -19,13 +18,12 @@
 - Added `get_address(AddressIndex::LastUnused)` which returns the last derived address if it has not been used or if used in a received transaction returns a new address
 - Added `get_address(AddressIndex::Peek(u32))` which returns a derived address for a specified descriptor index but does not change the current index
 - Added `get_address(AddressIndex::Reset(u32))` which returns a derived address for a specified descriptor index and resets current index to the given value
-=======
+
 ## [v0.5.1] - [v0.5.0]
 
 ### Misc
 #### Changed
 - Pin `hyper` to `=0.14.4` to make it compile on Rust 1.45
->>>>>>> f1f844a5
 
 ## [v0.5.0] - [v0.4.0]
 
